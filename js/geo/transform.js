--- conflicted
+++ resolved
@@ -162,7 +162,6 @@
         };
     },
 
-<<<<<<< HEAD
     pointCoordinate: function(_, p) {
         var m = this.coordinatePointMatrix(this.tileZoom);
 
@@ -241,21 +240,6 @@
         return m;
     },
 
-    pointCoordinateOld(tileCenter, p) {
-=======
-    pointCoordinate: function(tileCenter, p) {
->>>>>>> 63d20bab
-        var zoomFactor = this.zoomScale(this.zoomFraction),
-            kt = this.zoomScale(this.tileZoom - tileCenter.zoom),
-            p2 = this.centerPoint._sub(p)._rotate(-this.angle)._div(this.tileSize * zoomFactor);
-
-        return {
-            column: tileCenter.column * kt - p2.x,
-            row: tileCenter.row * kt - p2.y,
-            zoom: this.tileZoom
-        };
-    },
-
     _constrain: function() {
         if (!this.center) return;
 
@@ -311,7 +295,7 @@
 
     getProjMatrix: function() {
         var m = new Float64Array(16);
-        mat4.perspective(m, 2 * Math.atan((this.height / 2) / this.altitude), this.width/this.height, 0, this.altitude + 1);
+        mat4.perspective(m, 2 * Math.atan((this.height / 2) / this.altitude), this.width / this.height, 0, this.altitude + 1);
         mat4.translate(m, m, [0, 0, -this.altitude]);
 
         // After the rotateX, z values are in pixel units. Convert them to
