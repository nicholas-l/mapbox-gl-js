--- conflicted
+++ resolved
@@ -1,13 +1,3 @@
-<<<<<<< HEAD
-## master
-
-### ⚠️ Breaking changes
-
-* `Evented` is no longer publicly exported, and `Evented#fire` and `Evented#listens` are now private. If you are writing a class that needs event emitting functionality, consider using [`EventEmitter`](https://nodejs.org/api/events.html#events_class_eventemitter) or similar libraries instead.
-* The `"to-string"` expression operator now converts `null` to an empty string rather than to `"null"`. [#6534](https://github.com/mapbox/mapbox-gl-js/pull/6534)
-
-=======
->>>>>>> e6fc19da
 ## 0.44.2
 
 ### 🐛 Bug fixes
